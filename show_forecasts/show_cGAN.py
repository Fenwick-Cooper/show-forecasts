# Load and plot cGAN forecast data.

# To do:
#   Change "mm h**-1" to "mm/h" in the data.
#   Store and extract the model name from the data.
#   Add the initialisation time to the title.
from os import getenv
import numpy as np
import cartopy.feature as cfeature
import cartopy.crs as ccrs
from cartopy.feature import ShapelyFeature
import matplotlib.pyplot as plt
from matplotlib import colors  # For consistency with Harris et. al 2022
from datetime import timedelta, datetime, date
from pathlib import Path
import xarray as xr
from show_forecasts.data_utils import (
    get_region_extent,
    get_shape_boundary,
    get_locations_data,
    get_plot_normalisation,
    get_contour_levels,
    datetime64_to_datetime,
)
from show_forecasts.constants import (
    COUNTRY_NAMES,
    COLOR_SCHEMES,
    GAN_THRESHOLD_PLOT_LEVEL_NAMES,
    GAN_THRESHOLD_PLOT_LEVELS,
)


# Load a 24 hour mean forecast at a lead time of 30 to 54 hours
# To be clear about the dates use print_forecast_info(forecast_init_date)
# Arguments
#    forecast_init_date       - A datetime.datetime corresponding to when the forecast was initialised.
#    data_dir                 - Directory where the data is stored.
#    mask_region (optional)   - region to be used for plotting. defaults to East Africa
#                              valid options are 'East Africa', 'Kenya', 'South Sudan', 'Rwanda', 'Burundi', 'Djibouti',
#                              'Eritrea', 'Ethiopia', 'Sudan', 'Somalia', 'Tanzania', 'Uganda'
# cgan_ui_fs (optional)       - instruction on whether to use new cgan ui filesystem structure. defaults to false
# Returns
#    An xarray DataSet containing the cGAN rainfall forecasts.
def load_GAN_forecast(
    forecast_init_date: datetime | date,
    data_dir: str,
    mask_region: str | None = COUNTRY_NAMES[0],
    cgan_ui_fs: bool | None = False,
) -> xr.Dataset:
    d = forecast_init_date  # Shorthand
    if cgan_ui_fs:
        mask_region = mask_region if mask_region is not None else COUNTRY_NAMES[0]
        file_path = (
            Path(data_dir)
            / mask_region
            / str(d.year)
            / str(d.month).rjust(2, "0")
            / f"{mask_region.lower().replace(' ','_')}-cgan_forecast-{d.year}{d.month:02}{d.day:02}.nc"
        )
    else:
        file_path = f"{data_dir}/GAN_{d.year}{d.month:02}{d.day:02}.nc"
    data = xr.open_dataset(file_path)
    return data


# Sorts the data along the ensemble axis. Used in percentile plots.
# Arguments
#   data                    - An xarray DataSet containing the cGAN rainfall forecasts.
# Returns
#   data_sorted             - A xarray DataSet containing the cGAN rainfall forecasts sorted along the
#                             ensemble axis.
def sort_along_ensemble_axis(data):
    
    # Create a copy of the Dataset to hold the sorted data
    data_sorted = data.copy()

    # Find the axis to sort along
    member_axis = data['precipitation'].get_axis_num('member')

    # Sort values along the chosen axis
    precip_sorted = np.sort(data["precipitation"], axis=member_axis)

    # Copy the sorted data into the data_sorted Dataset
    data_sorted["precipitation"].values = precip_sorted

    return data_sorted


# Plot the ensemble mean and ensemble standard deviation of the cGAN forecast data
# at each valid time.
# Arguments
#   data                        - An xarray DataSet containing the cGAN rainfall forecasts.
#   accumulation_time='6h'      - Can be '6h', or '24h'
#   valid_time_start_hour='all' - The hour the valid time starts at. Can either be 6, 12, 18
#                                 or 0 UTC, or specify 'all' to make all four plots.
#   style=None                  - Options: 'ICPAC', 'ICPAC_heavy', 'KMD', 'EMI', 'EMI_heavy'
#   plot_units='mm/h'           - Can be 'mm/h' (default), 'mm/6h', 'mm/day' or 'mm/week'
#   region='East Africa'              - can be 'East Africa', 'Kenya', 'South Sudan', 'Rwanda', 'Burundi',
#                                 'Djibouti', 'Eritrea', 'Ethiopia', 'Sudan', 'Somalia', 'Tanzania', 'Uganda'
#   file_name=None              - If a file name, ending in '.png', '.jpg' or '.pdf' is
#                                 specified, the plot is saved in that format. If
#                                 valid_time_start_hour = 'all', the hour is appended to the
#                                 file name.
def plot_GAN_forecast(
    data: xr.Dataset,
    accumulation_time: str | None = "6h",
    valid_time_start_hour: str | None = "all",
    lon_dim: str | None = "longitude",
    lat_dim: str | None = "latitude",
    style: str | None = COLOR_SCHEMES[0],
    plot_units: str | None = "mm/h",
    region: str | None = COUNTRY_NAMES[0],
    file_name: str | None = None,
):

    # Get the units to use for plotting
    plot_norm, plot_units = get_plot_normalisation(plot_units)

    # To be consistent with the Harris et. al paper.
    value_range_precip = (0.1, 15 * plot_norm)

    # Use a style other than the default
    if style is not None:
        plot_levels, plot_colours = get_contour_levels(style)

    # Load EA region border shapefile
    reader = get_shape_boundary()
    shape_feature = ShapelyFeature(
        reader.geometries(), ccrs.PlateCarree(), facecolor="none"
    )
    # be sure mask region is defined
    region = region if region is not None else COUNTRY_NAMES[0]

    # Get the extent of the region that we are looking at
    if region != COUNTRY_NAMES[0]:
        # load region of interest boundary layer
        reader = get_shape_boundary(shape_name=region)
        region_feature = ShapelyFeature(
            reader.geometries(), ccrs.PlateCarree(), facecolor="none"
        )
        region_extent = get_region_extent(region, border_size=0.5)

    if accumulation_time == "6h":

        # Change valid_time_start_hour into the valid_time_idx
        if valid_time_start_hour == "6":
            valid_time_idx_list = [0]
        elif valid_time_start_hour == "12":
            valid_time_idx_list = [1]
        elif valid_time_start_hour == "18":
            valid_time_idx_list = [2]
        elif valid_time_start_hour == "0":
            valid_time_idx_list = [3]
        elif valid_time_start_hour == "all":
            valid_time_idx_list = range(len(data["valid_time"]))
        else:
            print(
                f"ERROR: valid_time_start_hour must be 6, 12, 18 or 0 hours {getenv('DEFAULT_TIMEZONE', 'UTC')} or 'all'."
            )
            return

        valid_time_delta = timedelta(hours=6)

    elif accumulation_time == "24h":

        if (str(valid_time_start_hour) != "0") and (valid_time_start_hour != "all"):
            print(
                "ERROR: valid_time_start_hour must be 0 when accumulation_time is '24h'."
            )
            return

        valid_time_idx_list = [0]
        valid_time_delta = timedelta(hours=24)

    else:
        print("ERROR: accumulation_time must be either '6h' or '24h'.")
        return

    # There are plots for each valid time
    for valid_time_idx in valid_time_idx_list:

        # Convert the forecast valid time to a datetime.datetime format
        valid_time = datetime64_to_datetime(
            data["fcst_valid_time"][0, valid_time_idx].values
        )

        # Define the figure and each axis for the rows and columns
        fig, axs = plt.subplots(
            nrows=1,
            ncols=2,
            subplot_kw={"projection": ccrs.PlateCarree()},
            figsize=(10, 5),
        )

        # axs is a 2 dimensional array of `GeoAxes`. Flatten it into a 1-D array
        axs = axs.flatten()

        ax = axs[0]  # First plot (left)
        ax.add_feature(
            cfeature.COASTLINE, linewidth=1
        )  # Draw some features to see where we are
        ax.add_feature(
            cfeature.LAKES,
            linewidth=1,
            linestyle="-",
            edgecolor="dimgrey",
            facecolor="none",
        )
        ax.add_feature(shape_feature)  # EA region borders
        if region != COUNTRY_NAMES[0]:
            ax.add_feature(region_feature, linestyle=":")
            ax.set_extent(region_extent, crs=ccrs.PlateCarree())
        # Either plot 6h data or 24h data
        if accumulation_time == "6h":
            data_to_plot = (
                np.mean(data["precipitation"][0, :, valid_time_idx, :, :], axis=0)
                * plot_norm
            )
        elif accumulation_time == "24h":
            data_to_plot = (
                np.mean(data["precipitation"][0, :, :, :, :], axis=(0, 1)) * plot_norm
            )
        # Actually make the plot
        if style == None:
            c = ax.pcolormesh(
                data[lon_dim],
                data[lat_dim],
                data_to_plot,
                norm=colors.LogNorm(*value_range_precip),
                cmap="YlGnBu",
                transform=ccrs.PlateCarree(),
            )
            cb = plt.colorbar(c, fraction=0.04)  # Add a colorbar with a nice size
        else:
            c = ax.contourf(
                data[lon_dim],
                data[lat_dim],
                data_to_plot,
                colors=plot_colours,
                levels=plot_levels * plot_norm,
                transform=ccrs.PlateCarree(),
            )
            cb = plt.colorbar(c, fraction=0.04)  # Add a colorbar with a nice size
            cb_labels = np.round(plot_levels * plot_norm, 1).astype(str).tolist()
            cb_labels[-1] = ""  # Remove the final label
            cb.set_ticks(ticks=plot_levels * plot_norm, labels=cb_labels)
        cb.set_label(f"Rainfall ({plot_units})")  # Label the colorbar
        ax.set_title(f"Ensemble mean", size=14)  # This plot's title

        ax = axs[1]  # Second plot (right)
        ax.add_feature(
            cfeature.COASTLINE, linewidth=1
        )  # Draw some features to see where we are
        ax.add_feature(
            cfeature.LAKES,
            linewidth=1,
            linestyle="-",
            edgecolor="dimgrey",
            facecolor="none",
        )
        ax.add_feature(shape_feature)  # EA region borders
        if region != COUNTRY_NAMES[0]:
            ax.add_feature(region_feature, linestyle=":")
            ax.set_extent(region_extent, crs=ccrs.PlateCarree())
        # Either plot 6h data or 24h data
        if accumulation_time == "6h":
            data_to_plot = (
                np.std(
                    data["precipitation"][0, :, valid_time_idx, :, :], axis=0, ddof=1
                )
                * plot_norm
            )
        elif accumulation_time == "24h":
            data_to_plot = (
                np.sqrt(
                    np.mean(
                        np.var(data["precipitation"][0, :, :, :, :], axis=0, ddof=1),
                        axis=0,
                    )
                )
                * plot_norm
            )
        # Actually make the plot
        if style == None:
            c = ax.pcolormesh(
                data[lon_dim],
                data[lat_dim],
                data_to_plot,
                norm=colors.LogNorm(*value_range_precip),
                cmap="YlGnBu",
                transform=ccrs.PlateCarree(),
            )
            cb = plt.colorbar(c, fraction=0.04)  # Add a colorbar with a nice size
        else:
            c = ax.contourf(
                data[lon_dim],
                data[lat_dim],
                data_to_plot,
                colors=plot_colours,
                levels=plot_levels * plot_norm,
                transform=ccrs.PlateCarree(),
            )
            cb = plt.colorbar(c, fraction=0.04)  # Add a colorbar with a nice size
<<<<<<< HEAD
            cb_labels = np.round(plot_levels * plot_norm, 1).astype(str).tolist()
            cb_labels[-1] = ""  # Remove the final label
            cb.set_ticks(ticks=plot_levels * plot_norm, labels=cb_labels)
        cb.set_label(f"Rainfall ({plot_units})")  # Label the colorbar
        ax.set_title(f"Ensemble standard deviation", size=14)  # This plot's title

        fig.suptitle(
            f"Jurre Brishti cGAN forecast: Valid {valid_time} - {valid_time + valid_time_delta} {getenv('DEFAULT_TIMEZONE', 'UTC')}"
        )  # Overall title
=======
            cb_labels = np.round(plot_levels*plot_norm,1).astype(str).tolist()
            cb_labels[-1] = ''  # Remove the final label
            cb.set_ticks(ticks=plot_levels*plot_norm, labels=cb_labels)
        cb.set_label(f'Rainfall ({plot_units})')  # Label the colorbar
        ax.set_title(f"Ensemble standard deviation",size=14)  # This plot's title

        fig.suptitle(f"Jurre Brishti cGAN forecast: Valid {valid_time.strftime("%Y-%m-%d %H:00")} to {(valid_time + valid_time_delta).strftime("%Y-%m-%d %H:00")} UTC")  # Overall title
>>>>>>> e66be92f
        plt.tight_layout()  # Looks nicer

        # Save the plot
        if file_name != None:
            if file_name[-4:] in [".png", ".jpg", ".pdf"]:
                # If we are making more than one plot
                if valid_time_start_hour == "all":
                    # Append the hour to the file name
                    save_file_name = (
                        f"{file_name[:-4]}_{valid_time.hour:02d}{file_name[-4:]}"
                    )
                else:  # We are making only one plot
                    save_file_name = file_name  # Use the exact file name specified
                plt.savefig(save_file_name, format=file_name[-3:], bbox_inches="tight")
            else:
                print("ERROR: File type must be specified by '.png', '.jpg' or '.pdf'")

        plt.show()  # Finally draw the plot


# Plot all ensemble members in the cGAN forecast data at a specified valid time.
# Arguments
<<<<<<< HEAD
#   data                  - An xarray DataSet containing the cGAN rainfall forecasts.
#   valid_time_start_hour - The hour the valid time starts at. Can either be 6, 12, 18 or 0.
#   style=None            - Options: 'ICPAC', 'ICPAC_heavy', 'KMD', 'EMI', 'EMI_heavy'
#   plot_units='mm/h'     - Can be 'mm/h' (default), 'mm/6h', 'mm/day' or 'mm/week'
#   region='ICPAC'        - can be 'ICPAC', 'Kenya', 'South Sudan', 'Rwanda', 'Burundi', 'Djibouti',
#                           'Eritrea', 'Ethiopia', 'Sudan', 'Somalia', 'Tanzania', 'Uganda'
def plot_GAN_ensemble(
    data: xr.Dataset,
    valid_time_start_hour: str | None = "6",
    lon_dim: str | None = "longitude",
    lat_dim: str | None = "latitude",
    style: str | None = COLOR_SCHEMES[0],
    plot_units: str | None = "mm/h",
    region: str | None = COUNTRY_NAMES[0],
    file_name: str | None = None,
):

=======
#   data                    - An xarray DataSet containing the cGAN rainfall forecasts.
#   valid_time_start_hour=6 - The hour the valid time starts at. Can either be 6, 12, 18 or 0 UTC.
#   style=None              - Options: 'ICPAC', 'ICPAC_heavy', 'KMD', 'EMI', 'EMI_heavy'
#   plot_units='mm/h'       - Can be 'mm/h' (default), 'mm/6h', 'mm/day' or 'mm/week'
#   region='ICPAC'          - can be 'ICPAC', 'Kenya', 'South Sudan', 'Rwanda', 'Burundi', 'Djibouti',
#                             'Eritrea', 'Ethiopia', 'Sudan', 'Somalia', 'Tanzania', 'Uganda'
#   max_num_plots=50        - Maximum number of ensemble members to plot.
#   file_name=None          - If a file name, ending in '.png', '.jpg' or '.pdf' is specified, the
#                             plot is saved in that format.
def plot_GAN_ensemble(data, valid_time_start_hour=6, style=None, plot_units='mm/h', region='ICPAC',
                      max_num_plots=50, file_name=None):
    
>>>>>>> e66be92f
    # Get the units to use for plotting
    plot_norm, plot_units = get_plot_normalisation(plot_units)

    # To be consistent with the Harris et. al paper.
    value_range_precip = (0.1, 15 * plot_norm)

    # Use a style other than the default
    if style is not None:
        plot_levels, plot_colours = get_contour_levels(style)

    # Load EA region border shapefile
    reader = get_shape_boundary()
    shape_feature = ShapelyFeature(
        reader.geometries(), ccrs.PlateCarree(), facecolor="none"
    )
    # be sure mask region is defined
    region = region if region is not None else COUNTRY_NAMES[0]

    # Get the extent of the region that we are looking at
    if region != COUNTRY_NAMES[0]:
        # load selected area of interest boundary
        reader = get_shape_boundary(shape_name=region)
        region_feature = ShapelyFeature(
            reader.geometries(), ccrs.PlateCarree(), facecolor="none"
        )
        region_extent = get_region_extent(region, border_size=0.5)

    # Change valid_time_start_hour into the valid_time_idx
    if valid_time_start_hour == "6":
        valid_time_idx = 0
    elif valid_time_start_hour == "12":
        valid_time_idx = 1
    elif valid_time_start_hour == "18":
        valid_time_idx = 2
    elif valid_time_start_hour == "0":
        valid_time_idx = 3
    else:
        print("ERROR: valid_time_start_hour must be 6, 12, 18 or 0 hours UTC.")
        return

<<<<<<< HEAD
    # Convert the forecast valid time to a datetime.datetime format
    valid_time = datetime64_to_datetime(
        data["fcst_valid_time"][0, valid_time_idx].values
    )

    # Define the figure and each axis for the rows and columns
    fig, axs = plt.subplots(
        nrows=10,
        ncols=5,
        subplot_kw={"projection": ccrs.PlateCarree()},
        figsize=(10, 25),
        layout="constrained",
    )
=======
    # How many plots will we make
    num_plots = np.min([max_num_plots, data['member'].size])
    num_rows = int(np.ceil(num_plots/5))

    # Define the figure and each axes for the rows and columns
    fig, axs = plt.subplots(nrows=num_rows, ncols=5, subplot_kw={'projection': ccrs.PlateCarree()},
                            figsize=(10,2.8*num_rows+0.9), layout="constrained")
>>>>>>> e66be92f

    # axs is a 2 dimensional array of `GeoAxes`. Flatten it into a 1-D array
    axs = axs.flatten()

    # Don't show axes without plots
    for ax_idx in range(num_plots, num_rows*5):
        axs[ax_idx].set_axis_off()

    # For each ensemble member
<<<<<<< HEAD
    for ax_idx in range(data["member"].size):

        ax = axs[ax_idx]  # First plot (left)
        ax.add_feature(
            cfeature.COASTLINE, linewidth=1
        )  # Draw some features to see where we are
        ax.add_feature(
            cfeature.LAKES,
            linewidth=1,
            linestyle="-",
            edgecolor="dimgrey",
            facecolor="none",
        )
        ax.add_feature(shape_feature)  # The EA region borders
        if region != COUNTRY_NAMES[0]:
            ax.add_feature(region_feature, linestyle=":")
=======
    for ax_idx in range(num_plots):

        ax=axs[ax_idx]  # First plot (left)
        ax.add_feature(cfeature.COASTLINE, linewidth=1)  # Draw some features to see where we are
        if (region != 'ICPAC'):
            if (region != 'Uganda'):  # Uganda counties are too complicated
                ax.add_feature(regions_feature, linestyle=':')
>>>>>>> e66be92f
            ax.set_extent(region_extent, crs=ccrs.PlateCarree())
        # Actually make the plot
        if style == None:
            c = ax.pcolormesh(
                data[lon_dim],
                data[lat_dim],
                data["precipitation"][0, ax_idx, valid_time_idx, :, :] * plot_norm,
                norm=colors.LogNorm(*value_range_precip),
                cmap="YlGnBu",
                transform=ccrs.PlateCarree(),
            )
        else:
            c = ax.contourf(
                data[lon_dim],
                data[lat_dim],
                data["precipitation"][0, ax_idx, valid_time_idx, :, :] * plot_norm,
                colors=plot_colours,
                levels=plot_levels * plot_norm,
                transform=ccrs.PlateCarree(),
            )
        ax.set_title(f"{ax_idx+1}", size=14)  # This plot's title

    # Add a final colorbar with a nice size
    cb = fig.colorbar(c, ax=axs, location="bottom", shrink=0.6, pad=0.01)
    if style != None:
        cb_labels = np.round(plot_levels * plot_norm, 1).astype(str).tolist()
        cb_labels[-1] = ""  # Remove the final label
        cb.set_ticks(ticks=plot_levels * plot_norm, labels=cb_labels)
    cb.set_label(f"Rainfall ({plot_units})")  # Label the colorbar

<<<<<<< HEAD
    fig.suptitle(
        f"Jurre Brishti cGAN ensemble: Valid {valid_time} - {valid_time + timedelta(hours=6)} {getenv('DEFAULT_TIMEZONE', 'UTC')}"
    )  # Overall title
=======
    fig.suptitle(f"Jurre Brishti cGAN ensemble: Valid {valid_time.strftime("%Y-%m-%d %H:00")} to {(valid_time + timedelta(hours=6)).strftime("%Y-%m-%d %H:00")} UTC")  # Overall title
>>>>>>> e66be92f

    # Save the plot
    if file_name != None:
        if file_name[-4:] in [".png", ".jpg", ".pdf"]:
            plt.savefig(file_name, format=file_name[-3:], bbox_inches="tight")
        else:
            print("ERROR: File type must be specified by '.png', '.jpg' or '.pdf'")

    plt.show()  # Finally draw the plot


# Plot the chance of rainfall at a rate above a specified threshold.
# Arguments
#   data                    - An xarray DataSet containing the cGAN rainfall forecasts.
#   threshold=2             - We'll plot the chance of rainfall above this threshold rate. The
#                             default is 2 mm/h. The units of threshold is set by plot_units.
#   plot_units='mm/h'       - Can be 'mm/h' (default), 'mm/6h', 'mm/day' or 'mm/week'
#   valid_time_start_hour=6 - The hour the valid time starts at. Can either be 6, 12, 18 or 0 UTC,
#                             or specify 'all' to make all four plots.
#   style=None              - Options: 'ICPAC', 'KMD', 'EMI'
#   show_percentages=False  - Either shows a description (False) or the percentage (True) of
#                             the chance of exceeding the threshold.
#   region='ICPAC'          - Can be 'ICPAC', 'Kenya', 'South Sudan', 'Rwanda', 'Burundi', 'Djibouti',
#                             'Eritrea', 'Ethiopia', 'Sudan', 'Somalia', 'Tanzania', 'Uganda'
#   file_name=None          - If a file name, ending in '.png', '.jpg' or '.pdf' is specified, the
#                             plot is saved in that format.
<<<<<<< HEAD
def plot_GAN_threshold_chance(
    data: xr.Dataset,
    threshold: str | None = 2,
    plot_units: str | None = "mm/h",
    valid_time_start_hour: int | None = 6,
    show_percentages: bool | None = False,
    region: str | None = COUNTRY_NAMES[0],
    file_name: str | None = None,
):
=======
def plot_GAN_threshold_chance(data, threshold=2, plot_units='mm/h', valid_time_start_hour=6, style=None,
                              show_percentages=False, region='ICPAC', file_name=None):
>>>>>>> e66be92f

    # Get the units to use for plotting
    plot_norm, plot_units = get_plot_normalisation(plot_units)

    # Normalise the threshold to the chosen units
    threshold /= plot_norm
    plot_level_percentages = []
    for i in range(len(GAN_THRESHOLD_PLOT_LEVELS)):
        plot_level_percentages.append(f"{GAN_THRESHOLD_PLOT_LEVELS[i]}%")

    # Load the border shapefile
    reader = get_shape_boundary()
    borders_feature = ShapelyFeature(
        reader.geometries(), ccrs.PlateCarree(), facecolor="none"
    )
    # be sure mask region is defined
    region = region if region is not None else COUNTRY_NAMES[0]

    if region != COUNTRY_NAMES[0]:

        # Load the regions shapefile
        reader = get_shape_boundary(shape_name=region)
        regions_feature = ShapelyFeature(
            reader.geometries(), ccrs.PlateCarree(), facecolor="none"
        )

        # Get the extent of the region that we are looking at
        region_extent = get_region_extent(region, border_size=0.5)

    # Change valid_time_start_hour into the valid_time_idx
    if valid_time_start_hour == "6":
        valid_time_idx_list = [0]
    elif valid_time_start_hour == "12":
        valid_time_idx_list = [1]
    elif valid_time_start_hour == "18":
        valid_time_idx_list = [2]
    elif valid_time_start_hour == "0":
        valid_time_idx_list = [3]
    elif valid_time_start_hour == "all":
        valid_time_idx_list = np.arange(len(data["valid_time"]))
    else:
        print(
            f"ERROR: valid_time_start_hour must be 6, 12, 18 or 0 hours {getenv('DEFAULT_TIMEZONE', 'UTC')} or 'all'."
        )
        return

    if len(valid_time_idx_list) == 1:

        # Define the figure and axes
        fig, axs = plt.subplots(
            nrows=1,
            ncols=1,
            subplot_kw={"projection": ccrs.PlateCarree()},
            figsize=(5, 5),
        )

        # axs is a `GeoAxes`. Make it into a 1-D array
        axs = [axs]

    if len(valid_time_idx_list) == 4:

        # Define the figure and axes
        fig, axs = plt.subplots(
            nrows=2,
            ncols=2,
            subplot_kw={"projection": ccrs.PlateCarree()},
            figsize=(8, 8),
        )

        # axs is a 2 dimensional array of `GeoAxes`. Flatten it into a 1-D array
        axs = axs.flatten()

    # Define the plot colours
    plot_colours = get_threshold_plot_colours(style)

    # There are plots for each valid time
    for idx, valid_time_idx in enumerate(valid_time_idx_list):

        # Convert the forecast valid time to a datetime.datetime format
        valid_time = datetime64_to_datetime(
            data["fcst_valid_time"][0, valid_time_idx].values
        )

        # Keep the first valid time for the plot title
        if idx == 0:
            first_valid_time = valid_time

        # The percentage of ensemble members that exceed the threshold
        plot_data = (
            np.sum(
                data["precipitation"][0, :, valid_time_idx, :, :] > threshold, axis=0
            )
            * 100
            / len(data["member"])
        )

        ax = axs[idx]
        ax.gridlines()
        ax.set_facecolor("white")  # For consistency with Harris et. al 2022
        ax.add_feature(cfeature.COASTLINE, linewidth=1)
        if region != COUNTRY_NAMES[0]:
            ax.add_feature(regions_feature, linestyle=":")
            ax.set_extent(region_extent, crs=ccrs.PlateCarree())
        ax.add_feature(borders_feature)  # The borders
<<<<<<< HEAD
        ax.add_feature(
            cfeature.LAKES,
            linewidth=1,
            linestyle="-",
            edgecolor="dimgrey",
            facecolor="none",
        )

        c = ax.contourf(
            data["longitude"],
            data["latitude"],
            plot_data,
            levels=GAN_THRESHOLD_PLOT_LEVELS,
            transform=ccrs.PlateCarree(),
            cmap="Blues",
        )
        ax.set_title(
            f"Valid {valid_time.time()} - {(valid_time + timedelta(hours=6)).time()}",
            size=14,
        )
=======
        ax.add_feature(cfeature.LAKES, linewidth=1,linestyle='-',edgecolor='dimgrey',facecolor='none')

        c = ax.contourf(data['longitude'], data['latitude'], plot_data,
                        levels=plot_levels, transform=ccrs.PlateCarree(), colors=plot_colours)
        ax.set_title(f"Valid {valid_time.strftime("%H:00")} - {(valid_time + timedelta(hours=6)).strftime("%H:00")} UTC", size=14)
>>>>>>> e66be92f

        cb = plt.colorbar(c, fraction=0.04)
        # cb.ax.tick_params(labelsize=18)
        if show_percentages:
            # cb.set_label(f'% chance',size=18)
            cb.set_ticks(ticks=GAN_THRESHOLD_PLOT_LEVELS, labels=plot_level_percentages)
        else:
<<<<<<< HEAD
            cb.set_ticks(
                ticks=GAN_THRESHOLD_PLOT_LEVELS, labels=GAN_THRESHOLD_PLOT_LEVEL_NAMES
            )

    title_string = f"""
    Jurre Brishti cGAN ensemble: {first_valid_time.date()} - {(valid_time + timedelta(hours=6)).date()} {getenv('DEFAULT_TIMEZONE', 'UTC')}
    Chance of rainfall above {threshold*plot_norm:.1f} {plot_units}.
    """
=======
            cb.set_ticks(ticks=plot_levels,labels=plot_level_names)

    title_string = f"""Jurre Brishti cGAN ensemble: Valid {first_valid_time.date()} to {(valid_time + timedelta(hours=6)).date()}
    Chance of rainfall above {threshold*plot_norm:.1f} {plot_units}."""
>>>>>>> e66be92f
    fig.suptitle(title_string)  # Overall title
    plt.tight_layout()  # Looks nicer

    # Save the plot
    if file_name != None:
        if file_name[-4:] in [".png", ".jpg", ".pdf"]:
            plt.savefig(file_name, format=file_name[-3:], bbox_inches="tight")
        else:
            print("ERROR: File type must be specified by '.png', '.jpg' or '.pdf'")

    plt.show()


# Draw a marker at a specific location.
#   name=None               - An optional string containing the name of the point.
#   latitude=None           - The latitude of the point.
#   longitude=None          - The longitude of the point.
#   region='ICPAC'          - Can be 'ICPAC', 'Kenya', 'South Sudan', 'Rwanda', 'Burundi', 'Djibouti',
#                             'Eritrea', 'Ethiopia', 'Sudan', 'Somalia', 'Tanzania', 'Uganda'
#   file_name=None          - If a file name, ending in '.png', '.jpg' or '.pdf' is specified, the
#                             plot is saved in that format.
def plot_location_marker(location_name=None, latitude=None, longitude=None, region='ICPAC', file_name=None):

    if (((latitude == None) and (longitude != None)) or
        ((latitude != None) and (longitude == None))):
        print("ERROR: Either don't specify latitude and longitude or specify both.")
        return

    # lattiude and longitude are not specified
    if (latitude == None) and (longitude == None):
        # Select the location from the location name
        location_found = False
        for location in locations:
            if ((location["name"] == location_name) and ((location["country"] == region) or (region == 'ICPAC'))):
                location_found = True
                break
        if (not location_found):
            print(f"ERROR: Location '{location_name}' is not in the list of locations.")
            if (region != 'ICPAC'):
                # A country is specified
                print(f"       Searching in {region}. Perhaps try a different region.")
            return
    
    else:  # latitude and longitude are specified
        location = {"name":location_name,
                    "country":"",
                    "latitude":latitude,
                    "longitude":longitude}

    # Load the border shapefile
    reader = shpreader.Reader("show_forecasts/shapes/GHA_shapes/gha.shp")
    borders_feature = ShapelyFeature(reader.geometries(), ccrs.PlateCarree(), facecolor='none')

    if (region != 'ICPAC') and (region != None):
                    
        # Load the regions shapefile
        reader = shpreader.Reader(f"show_forecasts/shapes/{region}_shapes/{region}_region.cpg")
        regions_feature = ShapelyFeature(reader.geometries(), ccrs.PlateCarree(), facecolor='none')
        
    # Get the extent of the region that we are looking at
    region_extent = get_region_extent(region, border_size=0.5)

    # Check that the point specified is within the region specified
    if (pt_in_rect([location['longitude'], location['latitude']], region_extent) != True):
        print(f'ERROR: Longitude and latitude specified is not in {region}.')
        return

    # Define the figure and axes
    fig, ax = plt.subplots(nrows=1, ncols=1, subplot_kw={'projection': ccrs.PlateCarree()}, figsize=(5,5))

    ax.gridlines()
    ax.set_facecolor('white')  # For consistency with Harris et. al 2022
    ax.add_feature(cfeature.COASTLINE, linewidth=1)
    if (region != 'ICPAC'):
        if (region != 'Uganda'):  # Uganda counties are too complicated
            ax.add_feature(regions_feature, linestyle=':')
    ax.set_extent(region_extent, crs=ccrs.PlateCarree())
    ax.add_feature(borders_feature)  # The borders
    ax.add_feature(cfeature.LAKES, linewidth=1,linestyle='-',edgecolor='dimgrey',facecolor='none')

    # Plot the location
    plt.plot(location['longitude'], location['latitude'], 'ro')

    if (location_name != None):
        if (location["country"] != ""):
            ax.set_title(f"{location_name}, {location["country"]}", size=14)
        else:
            ax.set_title(f"{location_name}", size=14)

    plt.tight_layout()  # Looks nicer

    # Save the plot
    if (file_name != None):
        if file_name[-4:] in ['.png','.jpg','.pdf']:
            plt.savefig(file_name, format=file_name[-3:], bbox_inches='tight')
        else:
            print("ERROR: File type must be specified by '.png', '.jpg' or '.pdf'")

    plt.show()


# Plot histograms from the ensemble values of rainfall at a specified location.
# Arguments
#   location_name     - The location name corresponding to a name in the list returned by print_locations().
#   country=None      - For the case of the same name in different countries, the country can optionally
#                       be selected from 'Kenya', 'South Sudan', 'Rwanda', 'Burundi', 'Djibouti',
#                       'Eritrea', 'Ethiopia', 'Sudan', 'Somalia', 'Tanzania', 'Uganda'.
#   latitude=None     - Optional latiude in degrees north. If specified along with a longitude, this
#                       location is used instead of any named location in the list returned by
#                       print_locations().
#   longitude=None    - Optional longitude in degrees north. If specified along with a latitude, this
#                       location is used instead of any named location in the list returned by
#                       print_locations().
#   plot_units='mm/h' - Can be 'mm/h' (default), 'mm/6h', 'mm/day' or 'mm/week'
<<<<<<< HEAD
def plot_GAN_local_histograms(
    data: xr.Dataset,
    location_name: str,
    country: str | None = COUNTRY_NAMES[0],
    latitude: float | None = None,
    longitude: float | None = None,
    plot_units: str | None = "mm/h",
    file_name: str | None = None,
):

    if ((latitude == None) and (longitude != None)) or (
        (latitude != None) and (longitude == None)
    ):
=======
#   num_bins=10       - Number of evenly spaced bins in the histogram
#   probability=None  - Plot a line indicating the amount of rain that will be exceeded with a given probability.
def plot_GAN_local_histograms(data, location_name, country=None, latitude=None, longitude=None, plot_units='mm/h',
                              num_bins=10, probability=None):

    if (((latitude == None) and (longitude != None)) or
        ((latitude != None) and (longitude == None))):
>>>>>>> e66be92f
        print("ERROR: Either don't specify latitude and longitude or specify both.")
        return

    # lattiude and longitude are not specified
    if (latitude == None) and (longitude == None):
        # Select the location from the location name
        location_found = False

        locations = get_locations_data()

        for location in locations:
            if (location["name"] == location_name) and (
                (location["country"] == country) or (country == COUNTRY_NAMES[0])
            ):
                location_found = True
                break
        if not location_found:
            print(f"ERROR: Location '{location_name}' is not in the list of locations.")
            return

    else:  # latitude and longitude are specified
        location = {
            "name": location_name,
            "country": COUNTRY_NAMES[0],
            "latitude": latitude,
            "longitude": longitude,
        }

    # Select the nearest longitude and latitude indices
    lat_idx = np.argmin(np.abs(location["latitude"] - data["latitude"].values))
    lon_idx = np.argmin(np.abs(location["longitude"] - data["longitude"].values))

    # Get the units to use for plotting
    plot_norm, plot_units = get_plot_normalisation(plot_units)

    # Get the avaliable valid times
    valid_time_idx_list = np.arange(len(data["valid_time"]))

    # Define the figure and axes
    fig, axs = plt.subplots(nrows=2, ncols=2, figsize=(8, 8))

    # axs is a 2 dimensional array of `GeoAxes`. Flatten it into a 1-D array
    axs = axs.flatten()

    # There are plots for each valid time
    for idx, valid_time_idx in enumerate(valid_time_idx_list):

        # Convert the forecast valid time to a datetime.datetime format
        valid_time = datetime64_to_datetime(
            data["fcst_valid_time"][0, valid_time_idx].values
        )

        # Keep the first valid time for the plot title
        if idx == 0:
            first_valid_time = valid_time

        # The data to plot
        plot_data = data['precipitation'][0,:,valid_time_idx,lat_idx,lon_idx].values * plot_norm

        # Plot the histogram
        ax = axs[idx]
<<<<<<< HEAD
        style = {"facecolor": "tab:blue", "edgecolor": "black", "linewidth": 1}
        ax.hist(
            data["precipitation"][0, :, valid_time_idx, lat_idx, lon_idx].values
            * plot_norm,
            **style,
        )
        ax.grid()
        ax.set_xlabel(f"Rainfall ({plot_units})")
        ax.set_ylabel("Number of ensemble members")
        ax.set_title(
            f"Valid {valid_time.time()} - {(valid_time + timedelta(hours=6)).time()} UTC"
        )

    title_string = f"""Jurre Brishti cGAN ensemble {first_valid_time.date()} - {(valid_time + timedelta(hours=6)).date()} {getenv('DEFAULT_TIMEZONE','UTC')}
=======
        style = {'facecolor': 'tab:blue', 'edgecolor': 'black', 'linewidth': 1}
        ax.hist(plot_data, num_bins, **style)

        # The percentile specified
        if (probability != None):
            # Convert the probability of excedence to a percentile and the corresponding percentile index
            data_sorted = np.sort(plot_data)
            percentile = 1-probability
            percentile_idx = int(np.floor(len(data_sorted) * percentile))
            exceedance_value = np.sort(plot_data)[percentile_idx]
            ax.axvline(x=exceedance_value, color='r', label=f"{percentile*100:0g}%: {exceedance_value:.3g} {plot_units}")
            ax.legend()

        ax.grid()
        ax.set_xlabel(f'Rainfall ({plot_units})')
        ax.set_ylabel('Number of ensemble members')
        ax.set_title(f"Valid {valid_time.strftime("%H:00")} to {(valid_time + timedelta(hours=6)).strftime("%H:00")} UTC")

    title_string = f"""Jurre Brishti cGAN ensemble: Valid {first_valid_time.date()} to {(valid_time + timedelta(hours=6)).date()}
>>>>>>> e66be92f
    {location["name"]}, {location["country"]} ({location["latitude"]:.4f}N, {location["longitude"]:.4f}E)"""
    plt.suptitle(title_string)  # Overall title
    plt.tight_layout()  # Looks nicer
<<<<<<< HEAD

    # Save the plot
    if file_name != None:
        if file_name[-4:] in [".png", ".jpg", ".pdf"]:
            plt.savefig(file_name, format=file_name[-3:], bbox_inches="tight")
=======
    plt.show()


# Plot the amount of rain that will be exceeded with a given probability.
# Arguments
#   data_sorted             - An xattay Dataset containing the cGAN rainfall forecasts sorted along the
#                             ensemble axis.
#   probability=0.05        - We'll plot the amount of rainfall at this threshold probability. The
#                             default is 0.05 or 1/20. So by default there is a 1 in 20 chance of
#                             rainfall above this value.
#   valid_time_start_hour=6 - The hour the valid time starts at. Can either be 6, 12, 18 or 0 UTC,
#                             or specify 'all' to make all four plots.
#   style=None              - Options: 'ICPAC', 'KMD', 'EMI'
#   plot_units='mm/h'       - Can be 'mm/h' (default), 'mm/6h', 'mm/day' or 'mm/week'
#   region='ICPAC'          - Can be 'ICPAC', 'Kenya', 'South Sudan', 'Rwanda', 'Burundi', 'Djibouti',
#                             'Eritrea', 'Ethiopia', 'Sudan', 'Somalia', 'Tanzania', 'Uganda'
#   file_name=None          - If a file name, ending in '.png', '.jpg' or '.pdf' is specified, the
#                             plot is saved in that format.
def plot_GAN_exceedance(data_sorted, probability=0.05, valid_time_start_hour=6, style=None,
                        plot_units='mm/h', region='ICPAC', file_name=None):

    # Get the units to use for plotting
    plot_norm, plot_units = get_plot_normalisation(plot_units)
    
    # To be consistent with the Harris et. al paper.
    value_range_precip = (0.1, 15 * plot_norm)
    
    # Use a style other than the default
    if (style is not None):
        plot_levels, plot_colours = get_contour_levels(style)

    # Load the border shapefile
    reader = shpreader.Reader("show_forecasts/shapes/GHA_shapes/gha.shp")
    borders_feature = ShapelyFeature(reader.geometries(), ccrs.PlateCarree(), facecolor='none')

    if (region != 'ICPAC'):
                    
        # Load the regions shapefile
        reader = shpreader.Reader(f"show_forecasts/shapes/{region}_shapes/{region}_region.cpg")
        regions_feature = ShapelyFeature(reader.geometries(), ccrs.PlateCarree(), facecolor='none')
        
        # Get the extent of the region that we are looking at
        region_extent = get_region_extent(region, border_size=0.5)

    # Change valid_time_start_hour into the valid_time_idx
    if (str(valid_time_start_hour) == '6'):
        valid_time_idx_list = [0]
    elif (str(valid_time_start_hour) == '12'):
        valid_time_idx_list = [1]
    elif (str(valid_time_start_hour) == '18'):
        valid_time_idx_list = [2]
    elif (str(valid_time_start_hour) == '0'):
        valid_time_idx_list = [3]
    elif (valid_time_start_hour == 'all'):
        valid_time_idx_list = np.arange(len(data_sorted['valid_time']))
    else:
        print("ERROR: valid_time_start_hour must be 6, 12, 18 or 0 hours UTC or 'all'.")
        return

    # Convert the probability of excedence to a percentile and the corresponding percentile index
    percentile = 1-probability
    percentile_idx = int(np.floor(len(data_sorted["member"]) * percentile))

    if (len(valid_time_idx_list) == 1):

        # Define the figure and axes
        fig, axs = plt.subplots(nrows=1, ncols=1, subplot_kw={'projection': ccrs.PlateCarree()}, figsize=(5,5))

        # axs is a `GeoAxes`. Make it into a 1-D array
        axs=[axs]

    if (len(valid_time_idx_list) == 4):
    
        # Define the figure and axes
        fig, axs = plt.subplots(nrows=2, ncols=2, subplot_kw={'projection': ccrs.PlateCarree()}, figsize=(8,8))

        # axs is a 2 dimensional array of `GeoAxes`. Flatten it into a 1-D array
        axs=axs.flatten()

    # There are plots for each valid time
    for idx, valid_time_idx in enumerate(valid_time_idx_list):

        # Convert the forecast valid time to a datetime.datetime format
        valid_time = datetime64_to_datetime(data_sorted['fcst_valid_time'][0,valid_time_idx].values)

        # Keep the first valid time for the plot title
        if (idx == 0):
            first_valid_time = valid_time

        # The rainfall at the given probability
        data_to_plot = data_sorted["precipitation"][0,percentile_idx,valid_time_idx,:,:] * plot_norm

        ax = axs[idx]
        ax.gridlines()
        ax.set_facecolor('white')  # For consistency with Harris et. al 2022
        ax.add_feature(cfeature.COASTLINE, linewidth=1)
        if (region != 'ICPAC'):
            if (region != 'Uganda'):  # Uganda counties are too complicated
                ax.add_feature(regions_feature, linestyle=':')
            ax.set_extent(region_extent, crs=ccrs.PlateCarree())
        ax.add_feature(borders_feature)  # The borders
        ax.add_feature(cfeature.LAKES, linewidth=1,linestyle='-',edgecolor='dimgrey',facecolor='none')

        # Actually make the plot
        if (style == None):
            c = ax.pcolormesh(data_sorted['longitude'], data_sorted['latitude'], data_to_plot,
                              norm=colors.LogNorm(*value_range_precip), cmap='YlGnBu', transform=ccrs.PlateCarree())
            cb = plt.colorbar(c, fraction=0.04)  # Add a colorbar with a nice size
        else:
            c = ax.contourf(data_sorted['longitude'], data_sorted['latitude'], data_to_plot,
                            colors=plot_colours, levels=plot_levels*plot_norm, transform=ccrs.PlateCarree())
            cb = plt.colorbar(c, fraction=0.04)  # Add a colorbar with a nice size
            cb_labels = np.round(plot_levels*plot_norm,1).astype(str).tolist()
            cb_labels[-1] = ''  # Remove the final label
            cb.set_ticks(ticks=plot_levels*plot_norm, labels=cb_labels)
        cb.set_label(f'Rainfall ({plot_units})')  # Label the colorbar
        ax.set_title(f"Valid {valid_time.strftime("%H:00")} to {(valid_time + timedelta(hours=6)).strftime("%H:00")} UTC", size=14)

    title_string = f"""Jurre Brishti cGAN ensemble: Valid {first_valid_time.date()} to {(valid_time + timedelta(hours=6)).date()}
    {percentile*100:0g}% chance that rainfall is below this value."""
    fig.suptitle(title_string)  # Overall title
    plt.tight_layout()  # Looks nicer

    # Save the plot
    if (file_name != None):
        if file_name[-4:] in ['.png','.jpg','.pdf']:
            plt.savefig(file_name, format=file_name[-3:], bbox_inches='tight')
>>>>>>> e66be92f
        else:
            print("ERROR: File type must be specified by '.png', '.jpg' or '.pdf'")

    plt.show()<|MERGE_RESOLUTION|>--- conflicted
+++ resolved
@@ -21,6 +21,8 @@
     get_plot_normalisation,
     get_contour_levels,
     datetime64_to_datetime,
+    pt_in_rect,
+    get_threshold_plot_colours,
 )
 from show_forecasts.constants import (
     COUNTRY_NAMES,
@@ -70,12 +72,12 @@
 #   data_sorted             - A xarray DataSet containing the cGAN rainfall forecasts sorted along the
 #                             ensemble axis.
 def sort_along_ensemble_axis(data):
-    
+
     # Create a copy of the Dataset to hold the sorted data
     data_sorted = data.copy()
 
     # Find the axis to sort along
-    member_axis = data['precipitation'].get_axis_num('member')
+    member_axis = data["precipitation"].get_axis_num("member")
 
     # Sort values along the chosen axis
     precip_sorted = np.sort(data["precipitation"], axis=member_axis)
@@ -128,21 +130,21 @@
     shape_feature = ShapelyFeature(
         reader.geometries(), ccrs.PlateCarree(), facecolor="none"
     )
-    # be sure mask region is defined
-    region = region if region is not None else COUNTRY_NAMES[0]
 
     # Get the extent of the region that we are looking at
-    if region != COUNTRY_NAMES[0]:
+    if region != COUNTRY_NAMES[0] and region is not None:
         # load region of interest boundary layer
         reader = get_shape_boundary(shape_name=region)
         region_feature = ShapelyFeature(
             reader.geometries(), ccrs.PlateCarree(), facecolor="none"
         )
+        # Get extents of the region we are looking at
         region_extent = get_region_extent(region, border_size=0.5)
 
     if accumulation_time == "6h":
 
         # Change valid_time_start_hour into the valid_time_idx
+        valid_time_start_hour = str(valid_time_start_hour)
         if valid_time_start_hour == "6":
             valid_time_idx_list = [0]
         elif valid_time_start_hour == "12":
@@ -207,7 +209,7 @@
             facecolor="none",
         )
         ax.add_feature(shape_feature)  # EA region borders
-        if region != COUNTRY_NAMES[0]:
+        if region != COUNTRY_NAMES[0] and region is not None:
             ax.add_feature(region_feature, linestyle=":")
             ax.set_extent(region_extent, crs=ccrs.PlateCarree())
         # Either plot 6h data or 24h data
@@ -259,7 +261,7 @@
             facecolor="none",
         )
         ax.add_feature(shape_feature)  # EA region borders
-        if region != COUNTRY_NAMES[0]:
+        if region != COUNTRY_NAMES[0] and region is not None:
             ax.add_feature(region_feature, linestyle=":")
             ax.set_extent(region_extent, crs=ccrs.PlateCarree())
         # Either plot 6h data or 24h data
@@ -301,7 +303,6 @@
                 transform=ccrs.PlateCarree(),
             )
             cb = plt.colorbar(c, fraction=0.04)  # Add a colorbar with a nice size
-<<<<<<< HEAD
             cb_labels = np.round(plot_levels * plot_norm, 1).astype(str).tolist()
             cb_labels[-1] = ""  # Remove the final label
             cb.set_ticks(ticks=plot_levels * plot_norm, labels=cb_labels)
@@ -309,17 +310,8 @@
         ax.set_title(f"Ensemble standard deviation", size=14)  # This plot's title
 
         fig.suptitle(
-            f"Jurre Brishti cGAN forecast: Valid {valid_time} - {valid_time + valid_time_delta} {getenv('DEFAULT_TIMEZONE', 'UTC')}"
+            f"Jurre Brishti cGAN forecast: Valid {valid_time.strftime('%Y-%m-%d %H:00')} - {(valid_time + valid_time_delta).strftime('%Y-%m-%d %H:00')} {getenv('DEFAULT_TIMEZONE', 'UTC')}"
         )  # Overall title
-=======
-            cb_labels = np.round(plot_levels*plot_norm,1).astype(str).tolist()
-            cb_labels[-1] = ''  # Remove the final label
-            cb.set_ticks(ticks=plot_levels*plot_norm, labels=cb_labels)
-        cb.set_label(f'Rainfall ({plot_units})')  # Label the colorbar
-        ax.set_title(f"Ensemble standard deviation",size=14)  # This plot's title
-
-        fig.suptitle(f"Jurre Brishti cGAN forecast: Valid {valid_time.strftime("%Y-%m-%d %H:00")} to {(valid_time + valid_time_delta).strftime("%Y-%m-%d %H:00")} UTC")  # Overall title
->>>>>>> e66be92f
         plt.tight_layout()  # Looks nicer
 
         # Save the plot
@@ -342,13 +334,15 @@
 
 # Plot all ensemble members in the cGAN forecast data at a specified valid time.
 # Arguments
-<<<<<<< HEAD
 #   data                  - An xarray DataSet containing the cGAN rainfall forecasts.
 #   valid_time_start_hour - The hour the valid time starts at. Can either be 6, 12, 18 or 0.
 #   style=None            - Options: 'ICPAC', 'ICPAC_heavy', 'KMD', 'EMI', 'EMI_heavy'
 #   plot_units='mm/h'     - Can be 'mm/h' (default), 'mm/6h', 'mm/day' or 'mm/week'
-#   region='ICPAC'        - can be 'ICPAC', 'Kenya', 'South Sudan', 'Rwanda', 'Burundi', 'Djibouti',
+#   region='East Africa'  - can be 'East Africa', 'Kenya', 'South Sudan', 'Rwanda', 'Burundi', 'Djibouti',
 #                           'Eritrea', 'Ethiopia', 'Sudan', 'Somalia', 'Tanzania', 'Uganda'
+#   max_num_plots=50      - Maximum number of ensemble members to plot.
+#   file_name=None        - If a file name, ending in '.png', '.jpg' or '.pdf' is specified, the
+#                            plot is saved in that format.
 def plot_GAN_ensemble(
     data: xr.Dataset,
     valid_time_start_hour: str | None = "6",
@@ -357,23 +351,9 @@
     style: str | None = COLOR_SCHEMES[0],
     plot_units: str | None = "mm/h",
     region: str | None = COUNTRY_NAMES[0],
+    max_num_plots: int | None = 50,
     file_name: str | None = None,
 ):
-
-=======
-#   data                    - An xarray DataSet containing the cGAN rainfall forecasts.
-#   valid_time_start_hour=6 - The hour the valid time starts at. Can either be 6, 12, 18 or 0 UTC.
-#   style=None              - Options: 'ICPAC', 'ICPAC_heavy', 'KMD', 'EMI', 'EMI_heavy'
-#   plot_units='mm/h'       - Can be 'mm/h' (default), 'mm/6h', 'mm/day' or 'mm/week'
-#   region='ICPAC'          - can be 'ICPAC', 'Kenya', 'South Sudan', 'Rwanda', 'Burundi', 'Djibouti',
-#                             'Eritrea', 'Ethiopia', 'Sudan', 'Somalia', 'Tanzania', 'Uganda'
-#   max_num_plots=50        - Maximum number of ensemble members to plot.
-#   file_name=None          - If a file name, ending in '.png', '.jpg' or '.pdf' is specified, the
-#                             plot is saved in that format.
-def plot_GAN_ensemble(data, valid_time_start_hour=6, style=None, plot_units='mm/h', region='ICPAC',
-                      max_num_plots=50, file_name=None):
-    
->>>>>>> e66be92f
     # Get the units to use for plotting
     plot_norm, plot_units = get_plot_normalisation(plot_units)
 
@@ -389,19 +369,18 @@
     shape_feature = ShapelyFeature(
         reader.geometries(), ccrs.PlateCarree(), facecolor="none"
     )
-    # be sure mask region is defined
-    region = region if region is not None else COUNTRY_NAMES[0]
-
     # Get the extent of the region that we are looking at
-    if region != COUNTRY_NAMES[0]:
+    if region != COUNTRY_NAMES[0] and region is not None:
         # load selected area of interest boundary
         reader = get_shape_boundary(shape_name=region)
         region_feature = ShapelyFeature(
             reader.geometries(), ccrs.PlateCarree(), facecolor="none"
         )
+        # Get extents of the region we are looking at
         region_extent = get_region_extent(region, border_size=0.5)
 
     # Change valid_time_start_hour into the valid_time_idx
+    valid_time_start_hour = str(valid_time_start_hour)
     if valid_time_start_hour == "6":
         valid_time_idx = 0
     elif valid_time_start_hour == "12":
@@ -414,40 +393,33 @@
         print("ERROR: valid_time_start_hour must be 6, 12, 18 or 0 hours UTC.")
         return
 
-<<<<<<< HEAD
     # Convert the forecast valid time to a datetime.datetime format
     valid_time = datetime64_to_datetime(
         data["fcst_valid_time"][0, valid_time_idx].values
     )
 
+    # How many plots will we make
+    num_plots = np.min([max_num_plots, data["member"].size])
+    num_rows = int(np.ceil(num_plots / 5))
+
     # Define the figure and each axis for the rows and columns
     fig, axs = plt.subplots(
-        nrows=10,
+        nrows=num_rows,
         ncols=5,
         subplot_kw={"projection": ccrs.PlateCarree()},
-        figsize=(10, 25),
+        figsize=(10, 2.8 * num_rows + 0.9),
         layout="constrained",
     )
-=======
-    # How many plots will we make
-    num_plots = np.min([max_num_plots, data['member'].size])
-    num_rows = int(np.ceil(num_plots/5))
-
-    # Define the figure and each axes for the rows and columns
-    fig, axs = plt.subplots(nrows=num_rows, ncols=5, subplot_kw={'projection': ccrs.PlateCarree()},
-                            figsize=(10,2.8*num_rows+0.9), layout="constrained")
->>>>>>> e66be92f
 
     # axs is a 2 dimensional array of `GeoAxes`. Flatten it into a 1-D array
     axs = axs.flatten()
 
     # Don't show axes without plots
-    for ax_idx in range(num_plots, num_rows*5):
+    for ax_idx in range(num_plots, num_rows * 5):
         axs[ax_idx].set_axis_off()
 
     # For each ensemble member
-<<<<<<< HEAD
-    for ax_idx in range(data["member"].size):
+    for ax_idx in range(num_plots):
 
         ax = axs[ax_idx]  # First plot (left)
         ax.add_feature(
@@ -461,17 +433,8 @@
             facecolor="none",
         )
         ax.add_feature(shape_feature)  # The EA region borders
-        if region != COUNTRY_NAMES[0]:
+        if region != COUNTRY_NAMES[0] and region is not None:
             ax.add_feature(region_feature, linestyle=":")
-=======
-    for ax_idx in range(num_plots):
-
-        ax=axs[ax_idx]  # First plot (left)
-        ax.add_feature(cfeature.COASTLINE, linewidth=1)  # Draw some features to see where we are
-        if (region != 'ICPAC'):
-            if (region != 'Uganda'):  # Uganda counties are too complicated
-                ax.add_feature(regions_feature, linestyle=':')
->>>>>>> e66be92f
             ax.set_extent(region_extent, crs=ccrs.PlateCarree())
         # Actually make the plot
         if style == None:
@@ -502,13 +465,9 @@
         cb.set_ticks(ticks=plot_levels * plot_norm, labels=cb_labels)
     cb.set_label(f"Rainfall ({plot_units})")  # Label the colorbar
 
-<<<<<<< HEAD
     fig.suptitle(
-        f"Jurre Brishti cGAN ensemble: Valid {valid_time} - {valid_time + timedelta(hours=6)} {getenv('DEFAULT_TIMEZONE', 'UTC')}"
+        f"Jurre Brishti cGAN ensemble: Valid {valid_time.strftime('%Y-%m-%d %H:00')} - {(valid_time + timedelta(hours=6)).strftime('%Y-%m-%d %H:00')} {getenv('DEFAULT_TIMEZONE', 'UTC')}"
     )  # Overall title
-=======
-    fig.suptitle(f"Jurre Brishti cGAN ensemble: Valid {valid_time.strftime("%Y-%m-%d %H:00")} to {(valid_time + timedelta(hours=6)).strftime("%Y-%m-%d %H:00")} UTC")  # Overall title
->>>>>>> e66be92f
 
     # Save the plot
     if file_name != None:
@@ -531,13 +490,13 @@
 #   style=None              - Options: 'ICPAC', 'KMD', 'EMI'
 #   show_percentages=False  - Either shows a description (False) or the percentage (True) of
 #                             the chance of exceeding the threshold.
-#   region='ICPAC'          - Can be 'ICPAC', 'Kenya', 'South Sudan', 'Rwanda', 'Burundi', 'Djibouti',
+#   region='East Africa'    - Can be 'East Africa', 'Kenya', 'South Sudan', 'Rwanda', 'Burundi', 'Djibouti',
 #                             'Eritrea', 'Ethiopia', 'Sudan', 'Somalia', 'Tanzania', 'Uganda'
 #   file_name=None          - If a file name, ending in '.png', '.jpg' or '.pdf' is specified, the
 #                             plot is saved in that format.
-<<<<<<< HEAD
 def plot_GAN_threshold_chance(
     data: xr.Dataset,
+    style: str | None = "ICPAC",
     threshold: str | None = 2,
     plot_units: str | None = "mm/h",
     valid_time_start_hour: int | None = 6,
@@ -545,10 +504,6 @@
     region: str | None = COUNTRY_NAMES[0],
     file_name: str | None = None,
 ):
-=======
-def plot_GAN_threshold_chance(data, threshold=2, plot_units='mm/h', valid_time_start_hour=6, style=None,
-                              show_percentages=False, region='ICPAC', file_name=None):
->>>>>>> e66be92f
 
     # Get the units to use for plotting
     plot_norm, plot_units = get_plot_normalisation(plot_units)
@@ -564,10 +519,8 @@
     borders_feature = ShapelyFeature(
         reader.geometries(), ccrs.PlateCarree(), facecolor="none"
     )
-    # be sure mask region is defined
-    region = region if region is not None else COUNTRY_NAMES[0]
-
-    if region != COUNTRY_NAMES[0]:
+
+    if region != COUNTRY_NAMES[0] and region is not None:
 
         # Load the regions shapefile
         reader = get_shape_boundary(shape_name=region)
@@ -579,6 +532,7 @@
         region_extent = get_region_extent(region, border_size=0.5)
 
     # Change valid_time_start_hour into the valid_time_idx
+    valid_time_start_hour = str(valid_time_start_hour)
     if valid_time_start_hour == "6":
         valid_time_idx_list = [0]
     elif valid_time_start_hour == "12":
@@ -649,11 +603,10 @@
         ax.gridlines()
         ax.set_facecolor("white")  # For consistency with Harris et. al 2022
         ax.add_feature(cfeature.COASTLINE, linewidth=1)
-        if region != COUNTRY_NAMES[0]:
+        if region != COUNTRY_NAMES[0] and region is not None:
             ax.add_feature(regions_feature, linestyle=":")
             ax.set_extent(region_extent, crs=ccrs.PlateCarree())
         ax.add_feature(borders_feature)  # The borders
-<<<<<<< HEAD
         ax.add_feature(
             cfeature.LAKES,
             linewidth=1,
@@ -668,27 +621,18 @@
             plot_data,
             levels=GAN_THRESHOLD_PLOT_LEVELS,
             transform=ccrs.PlateCarree(),
-            cmap="Blues",
+            colors=plot_colours,
         )
         ax.set_title(
-            f"Valid {valid_time.time()} - {(valid_time + timedelta(hours=6)).time()}",
+            f"Valid {valid_time.strftime('%H:00')} - {(valid_time + timedelta(hours=6)).strftime('%H:00')} {getenv('DEFAULT_TIMEZONE', 'UTC')}",
             size=14,
         )
-=======
-        ax.add_feature(cfeature.LAKES, linewidth=1,linestyle='-',edgecolor='dimgrey',facecolor='none')
-
-        c = ax.contourf(data['longitude'], data['latitude'], plot_data,
-                        levels=plot_levels, transform=ccrs.PlateCarree(), colors=plot_colours)
-        ax.set_title(f"Valid {valid_time.strftime("%H:00")} - {(valid_time + timedelta(hours=6)).strftime("%H:00")} UTC", size=14)
->>>>>>> e66be92f
-
         cb = plt.colorbar(c, fraction=0.04)
         # cb.ax.tick_params(labelsize=18)
         if show_percentages:
             # cb.set_label(f'% chance',size=18)
             cb.set_ticks(ticks=GAN_THRESHOLD_PLOT_LEVELS, labels=plot_level_percentages)
         else:
-<<<<<<< HEAD
             cb.set_ticks(
                 ticks=GAN_THRESHOLD_PLOT_LEVELS, labels=GAN_THRESHOLD_PLOT_LEVEL_NAMES
             )
@@ -697,12 +641,6 @@
     Jurre Brishti cGAN ensemble: {first_valid_time.date()} - {(valid_time + timedelta(hours=6)).date()} {getenv('DEFAULT_TIMEZONE', 'UTC')}
     Chance of rainfall above {threshold*plot_norm:.1f} {plot_units}.
     """
-=======
-            cb.set_ticks(ticks=plot_levels,labels=plot_level_names)
-
-    title_string = f"""Jurre Brishti cGAN ensemble: Valid {first_valid_time.date()} to {(valid_time + timedelta(hours=6)).date()}
-    Chance of rainfall above {threshold*plot_norm:.1f} {plot_units}."""
->>>>>>> e66be92f
     fig.suptitle(title_string)  # Overall title
     plt.tight_layout()  # Looks nicer
 
@@ -720,14 +658,21 @@
 #   name=None               - An optional string containing the name of the point.
 #   latitude=None           - The latitude of the point.
 #   longitude=None          - The longitude of the point.
-#   region='ICPAC'          - Can be 'ICPAC', 'Kenya', 'South Sudan', 'Rwanda', 'Burundi', 'Djibouti',
+#   region='East Africa'    - Can be 'East Africa', 'Kenya', 'South Sudan', 'Rwanda', 'Burundi', 'Djibouti',
 #                             'Eritrea', 'Ethiopia', 'Sudan', 'Somalia', 'Tanzania', 'Uganda'
 #   file_name=None          - If a file name, ending in '.png', '.jpg' or '.pdf' is specified, the
 #                             plot is saved in that format.
-def plot_location_marker(location_name=None, latitude=None, longitude=None, region='ICPAC', file_name=None):
-
-    if (((latitude == None) and (longitude != None)) or
-        ((latitude != None) and (longitude == None))):
+def plot_location_marker(
+    location_name: str | None = None,
+    latitude: float | None = None,
+    longitude: float | None = None,
+    region: str | None = COUNTRY_NAMES[0],
+    file_name: str | None = None,
+):
+
+    if ((latitude == None) and (longitude != None)) or (
+        (latitude != None) and (longitude == None)
+    ):
         print("ERROR: Either don't specify latitude and longitude or specify both.")
         return
 
@@ -735,69 +680,83 @@
     if (latitude == None) and (longitude == None):
         # Select the location from the location name
         location_found = False
-        for location in locations:
-            if ((location["name"] == location_name) and ((location["country"] == region) or (region == 'ICPAC'))):
+        for location in get_locations_data():
+            if (location["name"] == location_name) and (
+                (location["country"] == region) or (region == COUNTRY_NAMES[0])
+            ):
                 location_found = True
                 break
-        if (not location_found):
+        if not location_found:
             print(f"ERROR: Location '{location_name}' is not in the list of locations.")
-            if (region != 'ICPAC'):
+            if region != COUNTRY_NAMES[0]:
                 # A country is specified
-                print(f"       Searching in {region}. Perhaps try a different region.")
+                print(f"Searching in {region}. Perhaps try a different region.")
             return
-    
+
     else:  # latitude and longitude are specified
-        location = {"name":location_name,
-                    "country":"",
-                    "latitude":latitude,
-                    "longitude":longitude}
-
+        location = {
+            "name": location_name,
+            "country": "",
+            "latitude": latitude,
+            "longitude": longitude,
+        }
     # Load the border shapefile
-    reader = shpreader.Reader("show_forecasts/shapes/GHA_shapes/gha.shp")
-    borders_feature = ShapelyFeature(reader.geometries(), ccrs.PlateCarree(), facecolor='none')
-
-    if (region != 'ICPAC') and (region != None):
-                    
+    reader = get_shape_boundary()
+    borders_feature = ShapelyFeature(
+        reader.geometries(), ccrs.PlateCarree(), facecolor="none"
+    )
+
+    if region != COUNTRY_NAMES[0] and region is not None:
+
         # Load the regions shapefile
-        reader = shpreader.Reader(f"show_forecasts/shapes/{region}_shapes/{region}_region.cpg")
-        regions_feature = ShapelyFeature(reader.geometries(), ccrs.PlateCarree(), facecolor='none')
-        
-    # Get the extent of the region that we are looking at
-    region_extent = get_region_extent(region, border_size=0.5)
+        reader = get_shape_boundary(shape_name=region)
+        region_feature = ShapelyFeature(
+            reader.geometries(), ccrs.PlateCarree(), facecolor="none"
+        )
+
+        # Get the extent of the region that we are looking at
+        region_extent = get_region_extent(region, border_size=0.5)
 
     # Check that the point specified is within the region specified
-    if (pt_in_rect([location['longitude'], location['latitude']], region_extent) != True):
-        print(f'ERROR: Longitude and latitude specified is not in {region}.')
+    if pt_in_rect([location["longitude"], location["latitude"]], region_extent) != True:
+        print(f"ERROR: Longitude and latitude specified is not in {region}.")
         return
 
     # Define the figure and axes
-    fig, ax = plt.subplots(nrows=1, ncols=1, subplot_kw={'projection': ccrs.PlateCarree()}, figsize=(5,5))
+    fig, ax = plt.subplots(
+        nrows=1, ncols=1, subplot_kw={"projection": ccrs.PlateCarree()}, figsize=(5, 5)
+    )
 
     ax.gridlines()
-    ax.set_facecolor('white')  # For consistency with Harris et. al 2022
+    ax.set_facecolor("white")  # For consistency with Harris et. al 2022
     ax.add_feature(cfeature.COASTLINE, linewidth=1)
-    if (region != 'ICPAC'):
-        if (region != 'Uganda'):  # Uganda counties are too complicated
-            ax.add_feature(regions_feature, linestyle=':')
-    ax.set_extent(region_extent, crs=ccrs.PlateCarree())
+    if region != COUNTRY_NAMES[0] and region is not None:
+        ax.add_feature(region_feature, linestyle=":")
+        ax.set_extent(region_extent, crs=ccrs.PlateCarree())
     ax.add_feature(borders_feature)  # The borders
-    ax.add_feature(cfeature.LAKES, linewidth=1,linestyle='-',edgecolor='dimgrey',facecolor='none')
+    ax.add_feature(
+        cfeature.LAKES,
+        linewidth=1,
+        linestyle="-",
+        edgecolor="dimgrey",
+        facecolor="none",
+    )
 
     # Plot the location
-    plt.plot(location['longitude'], location['latitude'], 'ro')
-
-    if (location_name != None):
-        if (location["country"] != ""):
-            ax.set_title(f"{location_name}, {location["country"]}", size=14)
+    plt.plot(location["longitude"], location["latitude"], "ro")
+
+    if location_name != None:
+        if location["country"] != "":
+            ax.set_title(f"{location_name}, {location['country']}", size=14)
         else:
             ax.set_title(f"{location_name}", size=14)
 
     plt.tight_layout()  # Looks nicer
 
     # Save the plot
-    if (file_name != None):
-        if file_name[-4:] in ['.png','.jpg','.pdf']:
-            plt.savefig(file_name, format=file_name[-3:], bbox_inches='tight')
+    if file_name != None:
+        if file_name[-4:] in [".png", ".jpg", ".pdf"]:
+            plt.savefig(file_name, format=file_name[-3:], bbox_inches="tight")
         else:
             print("ERROR: File type must be specified by '.png', '.jpg' or '.pdf'")
 
@@ -817,7 +776,10 @@
 #                       location is used instead of any named location in the list returned by
 #                       print_locations().
 #   plot_units='mm/h' - Can be 'mm/h' (default), 'mm/6h', 'mm/day' or 'mm/week'
-<<<<<<< HEAD
+#   file_name=None    - If a file name, ending in '.png', '.jpg' or '.pdf' is specified, the
+#                       plot is saved in that format.
+#   num_bins=10       - Number of evenly spaced bins in the histogram
+#   probability=None  - Plot a line indicating the amount of rain that will be exceeded with a given probability.
 def plot_GAN_local_histograms(
     data: xr.Dataset,
     location_name: str,
@@ -825,21 +787,14 @@
     latitude: float | None = None,
     longitude: float | None = None,
     plot_units: str | None = "mm/h",
+    num_bins: int | None = 10,
+    probability: float | None = None,
     file_name: str | None = None,
 ):
 
     if ((latitude == None) and (longitude != None)) or (
         (latitude != None) and (longitude == None)
     ):
-=======
-#   num_bins=10       - Number of evenly spaced bins in the histogram
-#   probability=None  - Plot a line indicating the amount of rain that will be exceeded with a given probability.
-def plot_GAN_local_histograms(data, location_name, country=None, latitude=None, longitude=None, plot_units='mm/h',
-                              num_bins=10, probability=None):
-
-    if (((latitude == None) and (longitude != None)) or
-        ((latitude != None) and (longitude == None))):
->>>>>>> e66be92f
         print("ERROR: Either don't specify latitude and longitude or specify both.")
         return
 
@@ -897,56 +852,46 @@
             first_valid_time = valid_time
 
         # The data to plot
-        plot_data = data['precipitation'][0,:,valid_time_idx,lat_idx,lon_idx].values * plot_norm
+        plot_data = (
+            data["precipitation"][0, :, valid_time_idx, lat_idx, lon_idx].values
+            * plot_norm
+        )
 
         # Plot the histogram
         ax = axs[idx]
-<<<<<<< HEAD
         style = {"facecolor": "tab:blue", "edgecolor": "black", "linewidth": 1}
-        ax.hist(
-            data["precipitation"][0, :, valid_time_idx, lat_idx, lon_idx].values
-            * plot_norm,
-            **style,
-        )
+        ax.hist(plot_data, num_bins, **style)
+
+        # The percentile specified
+        if probability != None:
+            # Convert the probability of excedence to a percentile and the corresponding percentile index
+            data_sorted = np.sort(plot_data)
+            percentile = 1 - probability
+            percentile_idx = int(np.floor(len(data_sorted) * percentile))
+            exceedance_value = np.sort(plot_data)[percentile_idx]
+            ax.axvline(
+                x=exceedance_value,
+                color="r",
+                label=f"{percentile*100:0g}%: {exceedance_value:.3g} {plot_units}",
+            )
+            ax.legend()
+
         ax.grid()
         ax.set_xlabel(f"Rainfall ({plot_units})")
         ax.set_ylabel("Number of ensemble members")
         ax.set_title(
-            f"Valid {valid_time.time()} - {(valid_time + timedelta(hours=6)).time()} UTC"
-        )
-
-    title_string = f"""Jurre Brishti cGAN ensemble {first_valid_time.date()} - {(valid_time + timedelta(hours=6)).date()} {getenv('DEFAULT_TIMEZONE','UTC')}
-=======
-        style = {'facecolor': 'tab:blue', 'edgecolor': 'black', 'linewidth': 1}
-        ax.hist(plot_data, num_bins, **style)
-
-        # The percentile specified
-        if (probability != None):
-            # Convert the probability of excedence to a percentile and the corresponding percentile index
-            data_sorted = np.sort(plot_data)
-            percentile = 1-probability
-            percentile_idx = int(np.floor(len(data_sorted) * percentile))
-            exceedance_value = np.sort(plot_data)[percentile_idx]
-            ax.axvline(x=exceedance_value, color='r', label=f"{percentile*100:0g}%: {exceedance_value:.3g} {plot_units}")
-            ax.legend()
-
-        ax.grid()
-        ax.set_xlabel(f'Rainfall ({plot_units})')
-        ax.set_ylabel('Number of ensemble members')
-        ax.set_title(f"Valid {valid_time.strftime("%H:00")} to {(valid_time + timedelta(hours=6)).strftime("%H:00")} UTC")
-
-    title_string = f"""Jurre Brishti cGAN ensemble: Valid {first_valid_time.date()} to {(valid_time + timedelta(hours=6)).date()}
->>>>>>> e66be92f
-    {location["name"]}, {location["country"]} ({location["latitude"]:.4f}N, {location["longitude"]:.4f}E)"""
+            f"Valid {valid_time.strftime('%H:00')} to {(valid_time + timedelta(hours=6)).strftime('%H:00')} {getenv('DEFAULT_TIMEZONE','UTC')}"
+        )
+
+    title_string = f"""Jurre Brishti cGAN ensemble: Valid {first_valid_time.date()} to {(valid_time + timedelta(hours=6)).date()} {getenv('DEFAULT_TIMEZONE','UTC')}
+    {location["name"]}, {location['country']} ({location["latitude"]:.4f}N, {location["longitude"]:.4f}E) """
     plt.suptitle(title_string)  # Overall title
     plt.tight_layout()  # Looks nicer
-<<<<<<< HEAD
 
     # Save the plot
     if file_name != None:
         if file_name[-4:] in [".png", ".jpg", ".pdf"]:
             plt.savefig(file_name, format=file_name[-3:], bbox_inches="tight")
-=======
     plt.show()
 
 
@@ -965,105 +910,152 @@
 #                             'Eritrea', 'Ethiopia', 'Sudan', 'Somalia', 'Tanzania', 'Uganda'
 #   file_name=None          - If a file name, ending in '.png', '.jpg' or '.pdf' is specified, the
 #                             plot is saved in that format.
-def plot_GAN_exceedance(data_sorted, probability=0.05, valid_time_start_hour=6, style=None,
-                        plot_units='mm/h', region='ICPAC', file_name=None):
+def plot_GAN_exceedance(
+    data_sorted,
+    probability: float | None = 0.05,
+    valid_time_start_hour: int | None = 6,
+    style: str | None = None,
+    plot_units: str | None = "mm/h",
+    region: str | None = COUNTRY_NAMES[0],
+    file_name: str | None = None,
+):
 
     # Get the units to use for plotting
     plot_norm, plot_units = get_plot_normalisation(plot_units)
-    
+
     # To be consistent with the Harris et. al paper.
     value_range_precip = (0.1, 15 * plot_norm)
-    
+
     # Use a style other than the default
-    if (style is not None):
+    if style is not None:
         plot_levels, plot_colours = get_contour_levels(style)
 
     # Load the border shapefile
-    reader = shpreader.Reader("show_forecasts/shapes/GHA_shapes/gha.shp")
-    borders_feature = ShapelyFeature(reader.geometries(), ccrs.PlateCarree(), facecolor='none')
-
-    if (region != 'ICPAC'):
-                    
+    reader = get_shape_boundary()
+    borders_feature = ShapelyFeature(
+        reader.geometries(), ccrs.PlateCarree(), facecolor="none"
+    )
+
+    if region != COUNTRY_NAMES[0] and region is not None:
+
         # Load the regions shapefile
-        reader = shpreader.Reader(f"show_forecasts/shapes/{region}_shapes/{region}_region.cpg")
-        regions_feature = ShapelyFeature(reader.geometries(), ccrs.PlateCarree(), facecolor='none')
-        
+        reader = get_shape_boundary(shape_name=region)
+        regions_feature = ShapelyFeature(
+            reader.geometries(), ccrs.PlateCarree(), facecolor="none"
+        )
+
         # Get the extent of the region that we are looking at
         region_extent = get_region_extent(region, border_size=0.5)
 
     # Change valid_time_start_hour into the valid_time_idx
-    if (str(valid_time_start_hour) == '6'):
+    valid_time_start_hour = str(valid_time_start_hour)
+    if valid_time_start_hour == "6":
         valid_time_idx_list = [0]
-    elif (str(valid_time_start_hour) == '12'):
+    elif valid_time_start_hour == "12":
         valid_time_idx_list = [1]
-    elif (str(valid_time_start_hour) == '18'):
+    elif valid_time_start_hour == "18":
         valid_time_idx_list = [2]
-    elif (str(valid_time_start_hour) == '0'):
+    elif valid_time_start_hour == "0":
         valid_time_idx_list = [3]
-    elif (valid_time_start_hour == 'all'):
-        valid_time_idx_list = np.arange(len(data_sorted['valid_time']))
+    elif valid_time_start_hour == "all":
+        valid_time_idx_list = np.arange(len(data_sorted["valid_time"]))
     else:
         print("ERROR: valid_time_start_hour must be 6, 12, 18 or 0 hours UTC or 'all'.")
         return
 
     # Convert the probability of excedence to a percentile and the corresponding percentile index
-    percentile = 1-probability
+    percentile = 1 - probability
     percentile_idx = int(np.floor(len(data_sorted["member"]) * percentile))
 
-    if (len(valid_time_idx_list) == 1):
+    if len(valid_time_idx_list) == 1:
 
         # Define the figure and axes
-        fig, axs = plt.subplots(nrows=1, ncols=1, subplot_kw={'projection': ccrs.PlateCarree()}, figsize=(5,5))
+        fig, axs = plt.subplots(
+            nrows=1,
+            ncols=1,
+            subplot_kw={"projection": ccrs.PlateCarree()},
+            figsize=(5, 5),
+        )
 
         # axs is a `GeoAxes`. Make it into a 1-D array
-        axs=[axs]
-
-    if (len(valid_time_idx_list) == 4):
-    
+        axs = [axs]
+
+    if len(valid_time_idx_list) == 4:
+
         # Define the figure and axes
-        fig, axs = plt.subplots(nrows=2, ncols=2, subplot_kw={'projection': ccrs.PlateCarree()}, figsize=(8,8))
+        fig, axs = plt.subplots(
+            nrows=2,
+            ncols=2,
+            subplot_kw={"projection": ccrs.PlateCarree()},
+            figsize=(8, 8),
+        )
 
         # axs is a 2 dimensional array of `GeoAxes`. Flatten it into a 1-D array
-        axs=axs.flatten()
+        axs = axs.flatten()
 
     # There are plots for each valid time
     for idx, valid_time_idx in enumerate(valid_time_idx_list):
 
         # Convert the forecast valid time to a datetime.datetime format
-        valid_time = datetime64_to_datetime(data_sorted['fcst_valid_time'][0,valid_time_idx].values)
+        valid_time = datetime64_to_datetime(
+            data_sorted["fcst_valid_time"][0, valid_time_idx].values
+        )
 
         # Keep the first valid time for the plot title
-        if (idx == 0):
+        if idx == 0:
             first_valid_time = valid_time
 
         # The rainfall at the given probability
-        data_to_plot = data_sorted["precipitation"][0,percentile_idx,valid_time_idx,:,:] * plot_norm
+        data_to_plot = (
+            data_sorted["precipitation"][0, percentile_idx, valid_time_idx, :, :]
+            * plot_norm
+        )
 
         ax = axs[idx]
         ax.gridlines()
-        ax.set_facecolor('white')  # For consistency with Harris et. al 2022
+        ax.set_facecolor("white")  # For consistency with Harris et. al 2022
         ax.add_feature(cfeature.COASTLINE, linewidth=1)
-        if (region != 'ICPAC'):
-            if (region != 'Uganda'):  # Uganda counties are too complicated
-                ax.add_feature(regions_feature, linestyle=':')
+        if region != COUNTRY_NAMES[0] and region is not None:
+            ax.add_feature(regions_feature, linestyle=":")
             ax.set_extent(region_extent, crs=ccrs.PlateCarree())
         ax.add_feature(borders_feature)  # The borders
-        ax.add_feature(cfeature.LAKES, linewidth=1,linestyle='-',edgecolor='dimgrey',facecolor='none')
+        ax.add_feature(
+            cfeature.LAKES,
+            linewidth=1,
+            linestyle="-",
+            edgecolor="dimgrey",
+            facecolor="none",
+        )
 
         # Actually make the plot
-        if (style == None):
-            c = ax.pcolormesh(data_sorted['longitude'], data_sorted['latitude'], data_to_plot,
-                              norm=colors.LogNorm(*value_range_precip), cmap='YlGnBu', transform=ccrs.PlateCarree())
+        if style == None:
+            c = ax.pcolormesh(
+                data_sorted["longitude"],
+                data_sorted["latitude"],
+                data_to_plot,
+                norm=colors.LogNorm(*value_range_precip),
+                cmap="YlGnBu",
+                transform=ccrs.PlateCarree(),
+            )
             cb = plt.colorbar(c, fraction=0.04)  # Add a colorbar with a nice size
         else:
-            c = ax.contourf(data_sorted['longitude'], data_sorted['latitude'], data_to_plot,
-                            colors=plot_colours, levels=plot_levels*plot_norm, transform=ccrs.PlateCarree())
+            c = ax.contourf(
+                data_sorted["longitude"],
+                data_sorted["latitude"],
+                data_to_plot,
+                colors=plot_colours,
+                levels=plot_levels * plot_norm,
+                transform=ccrs.PlateCarree(),
+            )
             cb = plt.colorbar(c, fraction=0.04)  # Add a colorbar with a nice size
-            cb_labels = np.round(plot_levels*plot_norm,1).astype(str).tolist()
-            cb_labels[-1] = ''  # Remove the final label
-            cb.set_ticks(ticks=plot_levels*plot_norm, labels=cb_labels)
-        cb.set_label(f'Rainfall ({plot_units})')  # Label the colorbar
-        ax.set_title(f"Valid {valid_time.strftime("%H:00")} to {(valid_time + timedelta(hours=6)).strftime("%H:00")} UTC", size=14)
+            cb_labels = np.round(plot_levels * plot_norm, 1).astype(str).tolist()
+            cb_labels[-1] = ""  # Remove the final label
+            cb.set_ticks(ticks=plot_levels * plot_norm, labels=cb_labels)
+        cb.set_label(f"Rainfall ({plot_units})")  # Label the colorbar
+        ax.set_title(
+            f"Valid {valid_time.strftime('%H:00')} to {(valid_time + timedelta(hours=6)).strftime('%H:00')} UTC",
+            size=14,
+        )
 
     title_string = f"""Jurre Brishti cGAN ensemble: Valid {first_valid_time.date()} to {(valid_time + timedelta(hours=6)).date()}
     {percentile*100:0g}% chance that rainfall is below this value."""
@@ -1071,10 +1063,9 @@
     plt.tight_layout()  # Looks nicer
 
     # Save the plot
-    if (file_name != None):
-        if file_name[-4:] in ['.png','.jpg','.pdf']:
-            plt.savefig(file_name, format=file_name[-3:], bbox_inches='tight')
->>>>>>> e66be92f
+    if file_name != None:
+        if file_name[-4:] in [".png", ".jpg", ".pdf"]:
+            plt.savefig(file_name, format=file_name[-3:], bbox_inches="tight")
         else:
             print("ERROR: File type must be specified by '.png', '.jpg' or '.pdf'")
 
